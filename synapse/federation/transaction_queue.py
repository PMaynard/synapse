# -*- coding: utf-8 -*-
# Copyright 2014-2016 OpenMarket Ltd
#
# Licensed under the Apache License, Version 2.0 (the "License");
# you may not use this file except in compliance with the License.
# You may obtain a copy of the License at
#
#     http://www.apache.org/licenses/LICENSE-2.0
#
# Unless required by applicable law or agreed to in writing, software
# distributed under the License is distributed on an "AS IS" BASIS,
# WITHOUT WARRANTIES OR CONDITIONS OF ANY KIND, either express or implied.
# See the License for the specific language governing permissions and
# limitations under the License.
import datetime

from twisted.internet import defer

from .persistence import TransactionActions
from .units import Transaction, Edu

from synapse.api.errors import HttpResponseException, FederationDeniedError
from synapse.util import logcontext, PreserveLoggingContext
from synapse.util.async import run_on_reactor
from synapse.util.retryutils import NotRetryingDestination, get_retry_limiter
from synapse.util.metrics import measure_func
from synapse.handlers.presence import format_user_presence_state, get_interested_remotes
import synapse.metrics

import logging


logger = logging.getLogger(__name__)

metrics = synapse.metrics.get_metrics_for(__name__)

client_metrics = synapse.metrics.get_metrics_for("synapse.federation.client")
sent_pdus_destination_dist = client_metrics.register_distribution(
    "sent_pdu_destinations"
)
sent_edus_counter = client_metrics.register_counter("sent_edus")

sent_transactions_counter = client_metrics.register_counter("sent_transactions")

events_processed_counter = client_metrics.register_counter("events_processed")


class TransactionQueue(object):
    """This class makes sure we only have one transaction in flight at
    a time for a given destination.

    It batches pending PDUs into single transactions.
    """

    def __init__(self, hs):
        self.server_name = hs.hostname

        self.store = hs.get_datastore()
        self.state = hs.get_state_handler()
        self.transaction_actions = TransactionActions(self.store)

        self.transport_layer = hs.get_federation_transport_client()

        self.clock = hs.get_clock()
        self.is_mine_id = hs.is_mine_id

        # Is a mapping from destinations -> deferreds. Used to keep track
        # of which destinations have transactions in flight and when they are
        # done
        self.pending_transactions = {}

        metrics.register_callback(
            "pending_destinations",
            lambda: len(self.pending_transactions),
        )

        # Is a mapping from destination -> list of
        # tuple(pending pdus, deferred, order)
        self.pending_pdus_by_dest = pdus = {}
        # destination -> list of tuple(edu, deferred)
        self.pending_edus_by_dest = edus = {}

        # Map of user_id -> UserPresenceState for all the pending presence
        # to be sent out by user_id. Entries here get processed and put in
        # pending_presence_by_dest
        self.pending_presence = {}

        # Map of destination -> user_id -> UserPresenceState of pending presence
        # to be sent to each destinations
        self.pending_presence_by_dest = presence = {}

        # Pending EDUs by their "key". Keyed EDUs are EDUs that get clobbered
        # based on their key (e.g. typing events by room_id)
        # Map of destination -> (edu_type, key) -> Edu
        self.pending_edus_keyed_by_dest = edus_keyed = {}

        metrics.register_callback(
            "pending_pdus",
            lambda: sum(map(len, pdus.values())),
        )
        metrics.register_callback(
            "pending_edus",
            lambda: (
                sum(map(len, edus.values()))
                + sum(map(len, presence.values()))
                + sum(map(len, edus_keyed.values()))
            ),
        )

        # destination -> list of tuple(failure, deferred)
        self.pending_failures_by_dest = {}

        # destination -> stream_id of last successfully sent to-device message.
        # NB: may be a long or an int.
        self.last_device_stream_id_by_dest = {}

        # destination -> stream_id of last successfully sent device list
        # update.
        self.last_device_list_stream_id_by_dest = {}

        # HACK to get unique tx id
        self._next_txn_id = int(self.clock.time_msec())

        self._order = 1

        self._is_processing = False
        self._last_poked_id = -1

        self._processing_pending_presence = False

    def can_send_to(self, destination):
        """Can we send messages to the given server?

        We can't send messages to ourselves. If we are running on localhost
        then we can only federation with other servers running on localhost.
        Otherwise we only federate with servers on a public domain.

        Args:
            destination(str): The server we are possibly trying to send to.
        Returns:
            bool: True if we can send to the server.
        """

        if destination == self.server_name:
            return False
        if self.server_name.startswith("localhost"):
            return destination.startswith("localhost")
        else:
            return not destination.startswith("localhost")

    def notify_new_events(self, current_id):
        """This gets called when we have some new events we might want to
        send out to other servers.
        """
        self._last_poked_id = max(current_id, self._last_poked_id)

        if self._is_processing:
            return

        # fire off a processing loop in the background. It's likely it will
        # outlast the current request, so run it in the sentinel logcontext.
        with PreserveLoggingContext():
            self._process_event_queue_loop()

    @defer.inlineCallbacks
    def _process_event_queue_loop(self):
        try:
            self._is_processing = True
            while True:
                last_token = yield self.store.get_federation_out_pos("events")
                next_token, events = yield self.store.get_all_new_events_stream(
                    last_token, self._last_poked_id, limit=100,
                )

                logger.debug("Handling %s -> %s", last_token, next_token)

                if not events and next_token >= self._last_poked_id:
                    break

                @defer.inlineCallbacks
                def handle_event(event):
                    # Only send events for this server.
                    send_on_behalf_of = event.internal_metadata.get_send_on_behalf_of()
                    is_mine = self.is_mine_id(event.event_id)
                    if not is_mine and send_on_behalf_of is None:
<<<<<<< HEAD
                        continue
=======
                        return
>>>>>>> d5c74b9f

                    try:
                        # Get the state from before the event.
                        # We need to make sure that this is the state from before
                        # the event and not from after it.
                        # Otherwise if the last member on a server in a room is
                        # banned then it won't receive the event because it won't
                        # be in the room after the ban.
                        destinations = yield self.state.get_current_hosts_in_room(
                            event.room_id, latest_event_ids=[
                                prev_id for prev_id, _ in event.prev_events
                            ],
                        )
                    except Exception:
<<<<<<< HEAD
                        logger.exception("Failed to calculate hosts in room")
                        continue
=======
                        logger.exception(
                            "Failed to calculate hosts in room for event: %s",
                            event.event_id,
                        )
                        return
>>>>>>> d5c74b9f

                    destinations = set(destinations)

                    if send_on_behalf_of is not None:
                        # If we are sending the event on behalf of another server
                        # then it already has the event and there is no reason to
                        # send the event to it.
                        destinations.discard(send_on_behalf_of)

                    logger.debug("Sending %s to %r", event, destinations)

                    self._send_pdu(event, destinations)

                @defer.inlineCallbacks
                def handle_room_events(events):
                    for event in events:
                        yield handle_event(event)

                events_by_room = {}
                for event in events:
                    events_by_room.setdefault(event.room_id, []).append(event)

                yield logcontext.make_deferred_yieldable(defer.gatherResults(
                    [
                        logcontext.run_in_background(handle_room_events, evs)
                        for evs in events_by_room.itervalues()
                    ],
                    consumeErrors=True
                ))

                yield self.store.update_federation_out_pos(
                    "events", next_token
                )

                if events:
                    now = self.clock.time_msec()
                    ts = yield self.store.get_received_ts(events[-1].event_id)

                    synapse.metrics.event_processing_lag.set(
                        now - ts, "federation_sender",
                    )
                    synapse.metrics.event_processing_last_ts.set(
                        ts, "federation_sender",
                    )

                events_processed_counter.inc_by(len(events))

                synapse.metrics.event_processing_positions.set(
                    next_token, "federation_sender",
                )

        finally:
            self._is_processing = False

    def _send_pdu(self, pdu, destinations):
        # We loop through all destinations to see whether we already have
        # a transaction in progress. If we do, stick it in the pending_pdus
        # table and we'll get back to it later.

        order = self._order
        self._order += 1

        destinations = set(destinations)
        destinations = set(
            dest for dest in destinations if self.can_send_to(dest)
        )

        logger.debug("Sending to: %s", str(destinations))

        if not destinations:
            return

        sent_pdus_destination_dist.inc_by(len(destinations))

        for destination in destinations:
            self.pending_pdus_by_dest.setdefault(destination, []).append(
                (pdu, order)
            )

            self._attempt_new_transaction(destination)

    @logcontext.preserve_fn  # the caller should not yield on this
    @defer.inlineCallbacks
    def send_presence(self, states):
        """Send the new presence states to the appropriate destinations.

        This actually queues up the presence states ready for sending and
        triggers a background task to process them and send out the transactions.

        Args:
            states (list(UserPresenceState))
        """
        return

        # First we queue up the new presence by user ID, so multiple presence
        # updates in quick successtion are correctly handled
        # We only want to send presence for our own users, so lets always just
        # filter here just in case.
        self.pending_presence.update({
            state.user_id: state for state in states
            if self.is_mine_id(state.user_id)
        })

        # We then handle the new pending presence in batches, first figuring
        # out the destinations we need to send each state to and then poking it
        # to attempt a new transaction. We linearize this so that we don't
        # accidentally mess up the ordering and send multiple presence updates
        # in the wrong order
        if self._processing_pending_presence:
            return

        self._processing_pending_presence = True
        try:
            while True:
                states_map = self.pending_presence
                self.pending_presence = {}

                if not states_map:
                    break

                yield self._process_presence_inner(states_map.values())
        finally:
            self._processing_pending_presence = False

    @measure_func("txnqueue._process_presence")
    @defer.inlineCallbacks
    def _process_presence_inner(self, states):
        """Given a list of states populate self.pending_presence_by_dest and
        poke to send a new transaction to each destination

        Args:
            states (list(UserPresenceState))
        """
        hosts_and_states = yield get_interested_remotes(self.store, states, self.state)

        for destinations, states in hosts_and_states:
            for destination in destinations:
                if not self.can_send_to(destination):
                    continue

                self.pending_presence_by_dest.setdefault(
                    destination, {}
                ).update({
                    state.user_id: state for state in states
                })

                self._attempt_new_transaction(destination)

    def send_edu(self, destination, edu_type, content, key=None):
        edu = Edu(
            origin=self.server_name,
            destination=destination,
            edu_type=edu_type,
            content=content,
        )

        if not self.can_send_to(destination):
            return

        sent_edus_counter.inc()

        if key:
            self.pending_edus_keyed_by_dest.setdefault(
                destination, {}
            )[(edu.edu_type, key)] = edu
        else:
            self.pending_edus_by_dest.setdefault(destination, []).append(edu)

        self._attempt_new_transaction(destination)

    def send_failure(self, failure, destination):
        if destination == self.server_name or destination == "localhost":
            return

        if not self.can_send_to(destination):
            return

        self.pending_failures_by_dest.setdefault(
            destination, []
        ).append(failure)

        self._attempt_new_transaction(destination)

    def send_device_messages(self, destination):
        if destination == self.server_name or destination == "localhost":
            return

        if not self.can_send_to(destination):
            return

        self._attempt_new_transaction(destination)

    def get_current_token(self):
        return 0

    def _attempt_new_transaction(self, destination):
        """Try to start a new transaction to this destination

        If there is already a transaction in progress to this destination,
        returns immediately. Otherwise kicks off the process of sending a
        transaction in the background.

        Args:
            destination (str):

        Returns:
            None
        """
        # list of (pending_pdu, deferred, order)
        if destination in self.pending_transactions:
            # XXX: pending_transactions can get stuck on by a never-ending
            # request at which point pending_pdus_by_dest just keeps growing.
            # we need application-layer timeouts of some flavour of these
            # requests
            logger.debug(
                "TX [%s] Transaction already in progress",
                destination
            )
            return

        logger.debug("TX [%s] Starting transaction loop", destination)

        # Drop the logcontext before starting the transaction. It doesn't
        # really make sense to log all the outbound transactions against
        # whatever path led us to this point: that's pretty arbitrary really.
        #
        # (this also means we can fire off _perform_transaction without
        # yielding)
        with logcontext.PreserveLoggingContext():
            self._transaction_transmission_loop(destination)

    @defer.inlineCallbacks
    def _transaction_transmission_loop(self, destination):
        pending_pdus = []
        try:
            self.pending_transactions[destination] = 1

            # This will throw if we wouldn't retry. We do this here so we fail
            # quickly, but we will later check this again in the http client,
            # hence why we throw the result away.
            yield get_retry_limiter(destination, self.clock, self.store)

            # XXX: what's this for?
            yield run_on_reactor()

            pending_pdus = []
            while True:
                device_message_edus, device_stream_id, dev_list_id = (
                    yield self._get_new_device_messages(destination)
                )

                # BEGIN CRITICAL SECTION
                #
                # In order to avoid a race condition, we need to make sure that
                # the following code (from popping the queues up to the point
                # where we decide if we actually have any pending messages) is
                # atomic - otherwise new PDUs or EDUs might arrive in the
                # meantime, but not get sent because we hold the
                # pending_transactions flag.

                pending_pdus = self.pending_pdus_by_dest.pop(destination, [])
                pending_edus = self.pending_edus_by_dest.pop(destination, [])
                pending_presence = self.pending_presence_by_dest.pop(destination, {})
                pending_failures = self.pending_failures_by_dest.pop(destination, [])

                pending_edus.extend(
                    self.pending_edus_keyed_by_dest.pop(destination, {}).values()
                )

                pending_edus.extend(device_message_edus)
                if pending_presence:
                    pending_edus.append(
                        Edu(
                            origin=self.server_name,
                            destination=destination,
                            edu_type="m.presence",
                            content={
                                "push": [
                                    format_user_presence_state(
                                        presence, self.clock.time_msec()
                                    )
                                    for presence in pending_presence.values()
                                ]
                            },
                        )
                    )

                if pending_pdus:
                    logger.debug("TX [%s] len(pending_pdus_by_dest[dest]) = %d",
                                 destination, len(pending_pdus))

                if not pending_pdus and not pending_edus and not pending_failures:
                    logger.debug("TX [%s] Nothing to send", destination)
                    self.last_device_stream_id_by_dest[destination] = (
                        device_stream_id
                    )
                    return

                # END CRITICAL SECTION

                success = yield self._send_new_transaction(
                    destination, pending_pdus, pending_edus, pending_failures,
                )
                if success:
                    sent_transactions_counter.inc()
                    # Remove the acknowledged device messages from the database
                    # Only bother if we actually sent some device messages
                    if device_message_edus:
                        yield self.store.delete_device_msgs_for_remote(
                            destination, device_stream_id
                        )
                        logger.info("Marking as sent %r %r", destination, dev_list_id)
                        yield self.store.mark_as_sent_devices_by_remote(
                            destination, dev_list_id
                        )

                    self.last_device_stream_id_by_dest[destination] = device_stream_id
                    self.last_device_list_stream_id_by_dest[destination] = dev_list_id
                else:
                    break
        except NotRetryingDestination as e:
            logger.debug(
                "TX [%s] not ready for retry yet (next retry at %s) - "
                "dropping transaction for now",
                destination,
                datetime.datetime.fromtimestamp(
                    (e.retry_last_ts + e.retry_interval) / 1000.0
                ),
            )
        except FederationDeniedError as e:
            logger.info(e)
        except Exception as e:
            logger.warn(
                "TX [%s] Failed to send transaction: %s",
                destination,
                e,
            )
            for p, _ in pending_pdus:
                logger.info("Failed to send event %s to %s", p.event_id,
                            destination)
        finally:
            # We want to be *very* sure we delete this after we stop processing
            self.pending_transactions.pop(destination, None)

    @defer.inlineCallbacks
    def _get_new_device_messages(self, destination):
        last_device_stream_id = self.last_device_stream_id_by_dest.get(destination, 0)
        to_device_stream_id = self.store.get_to_device_stream_token()
        contents, stream_id = yield self.store.get_new_device_msgs_for_remote(
            destination, last_device_stream_id, to_device_stream_id
        )
        edus = [
            Edu(
                origin=self.server_name,
                destination=destination,
                edu_type="m.direct_to_device",
                content=content,
            )
            for content in contents
        ]

        last_device_list = self.last_device_list_stream_id_by_dest.get(destination, 0)
        now_stream_id, results = yield self.store.get_devices_by_remote(
            destination, last_device_list
        )
        edus.extend(
            Edu(
                origin=self.server_name,
                destination=destination,
                edu_type="m.device_list_update",
                content=content,
            )
            for content in results
        )
        defer.returnValue((edus, stream_id, now_stream_id))

    @measure_func("_send_new_transaction")
    @defer.inlineCallbacks
    def _send_new_transaction(self, destination, pending_pdus, pending_edus,
                              pending_failures):

        # Sort based on the order field
        pending_pdus.sort(key=lambda t: t[1])
        pdus = [x[0] for x in pending_pdus]
        edus = pending_edus
        failures = [x.get_dict() for x in pending_failures]

        success = True

        logger.debug("TX [%s] _attempt_new_transaction", destination)

        txn_id = str(self._next_txn_id)

        logger.debug(
            "TX [%s] {%s} Attempting new transaction"
            " (pdus: %d, edus: %d, failures: %d)",
            destination, txn_id,
            len(pdus),
            len(edus),
            len(failures)
        )

        logger.debug("TX [%s] Persisting transaction...", destination)

        transaction = Transaction.create_new(
            origin_server_ts=int(self.clock.time_msec()),
            transaction_id=txn_id,
            origin=self.server_name,
            destination=destination,
            pdus=pdus,
            edus=edus,
            pdu_failures=failures,
        )

        self._next_txn_id += 1

        yield self.transaction_actions.prepare_to_send(transaction)

        logger.debug("TX [%s] Persisted transaction", destination)
        logger.info(
            "TX [%s] {%s} Sending transaction [%s],"
            " (PDUs: %d, EDUs: %d, failures: %d)",
            destination, txn_id,
            transaction.transaction_id,
            len(pdus),
            len(edus),
            len(failures),
        )

        # Actually send the transaction

        # FIXME (erikj): This is a bit of a hack to make the Pdu age
        # keys work
        def json_data_cb():
            data = transaction.get_dict()
            now = int(self.clock.time_msec())
            if "pdus" in data:
                for p in data["pdus"]:
                    if "age_ts" in p:
                        unsigned = p.setdefault("unsigned", {})
                        unsigned["age"] = now - int(p["age_ts"])
                        del p["age_ts"]
            return data

        try:
            response = yield self.transport_layer.send_transaction(
                transaction, json_data_cb
            )
            code = 200

            if response:
                for e_id, r in response.get("pdus", {}).items():
                    if "error" in r:
                        logger.warn(
                            "Transaction returned error for %s: %s",
                            e_id, r,
                        )
        except HttpResponseException as e:
            code = e.code
            response = e.response

            if e.code in (401, 404, 429) or 500 <= e.code:
                logger.info(
                    "TX [%s] {%s} got %d response",
                    destination, txn_id, code
                )
                raise e

        logger.info(
            "TX [%s] {%s} got %d response",
            destination, txn_id, code
        )

        logger.debug("TX [%s] Sent transaction", destination)
        logger.debug("TX [%s] Marking as delivered...", destination)

        yield self.transaction_actions.delivered(
            transaction, code, response
        )

        logger.debug("TX [%s] Marked as delivered", destination)

        if code != 200:
            for p in pdus:
                logger.info(
                    "Failed to send event %s to %s", p.event_id, destination
                )
            success = False

        defer.returnValue(success)<|MERGE_RESOLUTION|>--- conflicted
+++ resolved
@@ -183,11 +183,7 @@
                     send_on_behalf_of = event.internal_metadata.get_send_on_behalf_of()
                     is_mine = self.is_mine_id(event.event_id)
                     if not is_mine and send_on_behalf_of is None:
-<<<<<<< HEAD
-                        continue
-=======
                         return
->>>>>>> d5c74b9f
 
                     try:
                         # Get the state from before the event.
@@ -202,16 +198,11 @@
                             ],
                         )
                     except Exception:
-<<<<<<< HEAD
-                        logger.exception("Failed to calculate hosts in room")
-                        continue
-=======
                         logger.exception(
                             "Failed to calculate hosts in room for event: %s",
                             event.event_id,
                         )
                         return
->>>>>>> d5c74b9f
 
                     destinations = set(destinations)
 
