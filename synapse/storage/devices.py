--- conflicted
+++ resolved
@@ -574,13 +574,9 @@
                 if hidden:
                     raise StoreError(400, "The device ID is in use", Codes.FORBIDDEN)
             self.device_id_exists_cache.prefill(key, True)
-<<<<<<< HEAD
-            defer.returnValue(inserted)
+            return inserted
         except StoreError:
             raise
-=======
-            return inserted
->>>>>>> d4f91e7e
         except Exception as e:
             logger.error(
                 "store_device with device_id=%s(%r) user_id=%s(%r)"
